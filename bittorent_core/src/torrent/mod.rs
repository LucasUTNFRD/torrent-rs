<<<<<<< HEAD
pub mod bencode;
=======
>>>>>>> 5fa6827f
pub mod metainfo;
pub mod peer;<|MERGE_RESOLUTION|>--- conflicted
+++ resolved
@@ -1,6 +1,2 @@
-<<<<<<< HEAD
-pub mod bencode;
-=======
->>>>>>> 5fa6827f
 pub mod metainfo;
 pub mod peer;